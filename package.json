--- conflicted
+++ resolved
@@ -7,12 +7,6 @@
   "scripts": {
     "test": "node --max_old_space_size=3048 node_modules/jest/bin/jest.js --forceExit --no-cache",
     "test:coverage": "node --max_old_space_size=3048 node_modules/jest/bin/jest.js --coverage --forceExit --no-cache",
-<<<<<<< HEAD
-    "bootstrap": "lerna bootstrap --no-ci",
-    "bootstrap:ci": "lerna bootstrap",
-    "link": "npm-local-development --no-watcher",
-=======
->>>>>>> 90a75928
     "build": "tsc --build tsconfig.json && tsc --build tsconfig.esm.json && lerna run build",
     "build:esm": "tsc --build tsconfig.esm.json",
     "tsc": "tsc --build",
@@ -39,17 +33,13 @@
   "devDependencies": {
     "@deepkit/core": "^1.0.1-alpha.13",
     "@jest/globals": "^29.2.1",
-    "@types/node": "20.6.0",
+    "@types/node": "18.11.10",
     "cloc": "^2.7.0",
     "codecov": "^3.8.3",
     "coveralls": "^3.0.3",
     "jest": "^29.2.1",
     "lerna": "7.4.1",
     "madge": "^4.0.0",
-<<<<<<< HEAD
-    "npm-local-development": "^0.4.2",
-=======
->>>>>>> 90a75928
     "ts-jest": "^29.0.3",
     "ts-node": "^10.9.1",
     "ts-node-dev": "^2.0.0",
@@ -57,7 +47,7 @@
     "typescript": "^4.9.5"
   },
   "engines": {
-    "node": ">= 20.0.0"
+    "node": ">= 18.0.0"
   },
   "jest": {
     "resolver": "./jest-resolver.js",
